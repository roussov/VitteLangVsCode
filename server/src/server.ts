--- conflicted
+++ resolved
@@ -1,35 +1,24 @@
-<<<<<<< HEAD
-/* Vitte/Vitl LSP — serveur complet niveau C++ */
-=======
 /* Vitte/Vitl LSP — serveur compact et robuste */
->>>>>>> 801fee65
 import {
   createConnection, ProposedFeatures,
   InitializeParams, InitializeResult,
   DidChangeConfigurationNotification,
   TextDocumentSyncKind,
   CompletionItem, CompletionItemKind,
-  Diagnostic, DiagnosticSeverity,
+  Diagnostic, DiagnosticSeverity, DiagnosticTag,
   Position, Range, Location,
   SymbolKind, DocumentSymbol, WorkspaceFolder,
   SemanticTokensParams, SemanticTokensLegend, SemanticTokensBuilder,
-  ExecuteCommandParams, WorkspaceSymbolParams, ReferenceParams, RenameParams,
-  TextEdit
+  TextDocuments
 } from "vscode-languageserver/node";
 import { TextDocument } from "vscode-languageserver-textdocument";
-import { lintDocument } from "./lint";
-import { buildCompletions } from "./completion";
-import { buildSemanticTokens } from "./semantic";
-import { extractSymbols, goToDefinition, findReferences } from "./navigation";
-import { formatDocument, formatRange } from "./formatting";
-import { registerCommands } from "./commands";
-
-/* -------------------------------------------------------------------------- */
-/* Connexion / État global                                                    */
+
+/* -------------------------------------------------------------------------- */
+/* Connexion / Documents                                                      */
 /* -------------------------------------------------------------------------- */
 
 const connection = createConnection(ProposedFeatures.all);
-const documents: Map<string, TextDocument> = new Map();
+const documents: TextDocuments<TextDocument> = new TextDocuments(TextDocument);
 
 /** Anti-bruit: anti-revalidate per-doc */
 const debounceTimers = new Map<string, NodeJS.Timeout>();
@@ -38,50 +27,45 @@
 let hasWorkspaceFolderCapability = false;
 let workspaceFolders: WorkspaceFolder[] | null = null;
 
-/* Cache diagnostics */
-const debounceTimers = new Map<string, NodeJS.Timeout>();
-
-/* -------------------------------------------------------------------------- */
-/* Réglages serveur                                                           */
+/* -------------------------------------------------------------------------- */
+/* Réglages                                                                   */
 /* -------------------------------------------------------------------------- */
 
 interface ServerSettings {
   maxNumberOfProblems: number;
-  strictMode: boolean;
+  lineLengthLimit: number;
   enableSemanticTokens: boolean;
-  formatOnSave: boolean;
 }
 const defaultSettings: ServerSettings = {
-  maxNumberOfProblems: 500,
-  strictMode: false,
-  enableSemanticTokens: true,
-  formatOnSave: false
+  maxNumberOfProblems: 200,
+  lineLengthLimit: 120,
+  enableSemanticTokens: true
 };
-
+/** Cache des réglages par (uri::section) pour vitte/vitl */
 const documentSettings = new Map<string, Thenable<ServerSettings>>();
 
-function getDocumentSettings(uri: string, langId: string): Thenable<ServerSettings> {
+function sectionFor(doc: TextDocument): "vitte" | "vitl" {
+  return doc.languageId === "vitl" ? "vitl" : "vitte";
+}
+function settingsKey(uri: string, section: string): string {
+  return `${uri}::${section}`;
+}
+function getDocumentSettings(doc: TextDocument): Thenable<ServerSettings> {
+  const section = sectionFor(doc);
   if (!hasConfigurationCapability) return Promise.resolve(defaultSettings);
-  const key = `${uri}::${langId}`;
+  const key = settingsKey(doc.uri, section);
   let r = documentSettings.get(key);
   if (!r) {
-    r = connection.workspace.getConfiguration({ scopeUri: uri, section: langId }) as Thenable<ServerSettings>;
+    r = connection.workspace.getConfiguration({ scopeUri: doc.uri, section }) as Thenable<ServerSettings>;
     documentSettings.set(key, r);
   }
   return r;
 }
 
 /* -------------------------------------------------------------------------- */
-/* Lint / Diagnostics                                                         */
-/* -------------------------------------------------------------------------- */
-
-<<<<<<< HEAD
-async function validateTextDocument(doc: TextDocument) {
-  const settings = await getDocumentSettings(doc.uri, doc.languageId);
-  const diagnostics: Diagnostic[] = lintDocument(doc, settings);
-  connection.sendDiagnostics({ uri: doc.uri, diagnostics });
-}
-=======
+/* Lint basique                                                               */
+/* -------------------------------------------------------------------------- */
+
 const DIAG_RE_TODO = /\b(TODO|FIXME)\b/g;
 const DIAG_RE_QUESTION = /\?{3,}/g;
 const DIAG_RE_TRAILING_WS = /[ \t]+$/;
@@ -149,82 +133,156 @@
     }
     if (problems >= settings.maxNumberOfProblems) break;
   }
->>>>>>> 801fee65
-
-function scheduleValidate(doc: TextDocument, ms = 200) {
-  const key = doc.uri;
-  const t = debounceTimers.get(key);
-  if (t) clearTimeout(t);
-  debounceTimers.set(key, setTimeout(() => {
-    debounceTimers.delete(key);
-    void validateTextDocument(doc);
-  }, ms));
-}
-
-/* -------------------------------------------------------------------------- */
-/* Initialisation                                                             */
-/* -------------------------------------------------------------------------- */
-
-connection.onInitialize((params: InitializeParams): InitializeResult => {
-  hasConfigurationCapability = !!(params.capabilities.workspace?.configuration);
-  hasWorkspaceFolderCapability = !!(params.capabilities.workspace?.workspaceFolders);
-  workspaceFolders = params.workspaceFolders ?? null;
-
-  return {
-    capabilities: {
-      textDocumentSync: TextDocumentSyncKind.Incremental,
-      completionProvider: { triggerCharacters: [".", ":", ">", " "] },
-      hoverProvider: true,
-      definitionProvider: true,
-      referencesProvider: true,
-      documentSymbolProvider: true,
-      workspaceSymbolProvider: true,
-      renameProvider: { prepareProvider: true },
-      codeActionProvider: true,
-      semanticTokensProvider: { legend: semanticLegend, full: true, range: true },
-      documentFormattingProvider: true,
-      documentRangeFormattingProvider: true,
-      executeCommandProvider: { commands: registerCommands(connection) }
-    }
-  };
-});
-
-connection.onInitialized(() => {
-  if (hasConfigurationCapability)
-    connection.client.register(DidChangeConfigurationNotification.type, undefined);
-});
-
-/* -------------------------------------------------------------------------- */
-/* Listeners                                                                  */
-/* -------------------------------------------------------------------------- */
-
-connection.onDidChangeConfiguration(() => {
-  documentSettings.clear();
-  for (const doc of documents.values()) scheduleValidate(doc);
-});
-
-connection.onCompletion((params) => {
-  const doc = documents.get(params.textDocument.uri);
-  if (!doc) return [];
-  return buildCompletions(doc, params.position);
-});
+
+  connection.sendDiagnostics({ uri: textDocument.uri, diagnostics });
+}
+
+/* -------------------------------------------------------------------------- */
+/* Symboles / Complétion / Hover / Définitions                                */
+/* -------------------------------------------------------------------------- */
+
+const KEYWORDS = [
+  // Vitte / Rust-like
+  "module","use","pub","fn","struct","enum","trait","impl","let","const","mut",
+  "match","if","else","while","for","loop","return",
+  // Python-like
+  "def","class","import","from","as","in","is","and","or","not","elif","try","except","finally",
+  "with","yield","lambda","pass","global","nonlocal","assert","del","raise","await","async",
+  // Go-like
+  "package","interface","map","chan","go","defer","select","type","var","const","break","continue",
+  "fallthrough","range","default","switch","case",
+  // C/C++
+  "int","float","double","char","short","long","signed","unsigned","void","bool","sizeof","typedef",
+  "union","static","extern","inline","volatile","restrict","goto","register","do",
+  // ASM
+  "mov","add","sub","mul","div","inc","dec","cmp","jmp","je","jne","jg","jl","jge","jle",
+  "push","pop","call","ret","lea","xor","shl","shr","nop",
+  // Divers
+  "true","false","null","nil","none","self","this","super","new","delete","catch","throw","throws",
+  "export","namespace","using","override","virtual","abstract","extends","implements","operator",
+  "template","constexpr","friend","static_cast","dynamic_cast","reinterpret_cast"
+];
+
+/** Mapping propre SymbolKind → CompletionItemKind */
+function mapSymbolKindToCompletionItemKind(k: SymbolKind): CompletionItemKind {
+  switch (k) {
+    case SymbolKind.Function:  return CompletionItemKind.Function;
+    case SymbolKind.Method:    return CompletionItemKind.Method;
+    case SymbolKind.Struct:    return CompletionItemKind.Struct;
+    case SymbolKind.Enum:      return CompletionItemKind.Enum;
+    case SymbolKind.Interface: return CompletionItemKind.Interface;
+    case SymbolKind.Namespace: return CompletionItemKind.Module;
+    case SymbolKind.Class:     return CompletionItemKind.Class;
+    case SymbolKind.Property:  return CompletionItemKind.Property;
+    case SymbolKind.Variable:  return CompletionItemKind.Variable;
+    case SymbolKind.Constant:  return CompletionItemKind.Constant;
+    case SymbolKind.Module:    return CompletionItemKind.Module;
+    case SymbolKind.Field:     return CompletionItemKind.Field;
+    case SymbolKind.Constructor:return CompletionItemKind.Constructor;
+    case SymbolKind.TypeParameter:return CompletionItemKind.TypeParameter;
+    default:                   return CompletionItemKind.Text;
+  }
+}
+
+connection.onCompletion((_params): CompletionItem[] => {
+  const doc = documents.get(_params.textDocument.uri);
+  const items: CompletionItem[] = [];
+
+  for (const kw of KEYWORDS) {
+    items.push({ label: kw, kind: CompletionItemKind.Keyword, detail: "mot-clé Vitte/Vitl" });
+  }
+
+  if (doc) {
+    for (const s of extractSymbols(doc)) {
+      items.push({
+        label: s.name,
+        kind: mapSymbolKindToCompletionItemKind(s.kind),
+        detail: "symbole (doc)"
+      });
+    }
+  }
+  return items;
+});
+
+const HOVER_DOC: Record<string,string> = {
+  mut: "Marque la mutabilité (autorise la modification).",
+  def: "Définit une fonction (style Python).",
+  class: "Définit une classe (style Python).",
+  import: "Importe un module ou symbole.",
+  from: "Importe depuis un module (Python).",
+  lambda: "Fonction anonyme (Python).",
+  await: "Attente asynchrone.",
+  async: "Déclare un contexte asynchrone.",
+  package: "Déclare le paquet courant (Go).",
+  interface: "Déclare une interface (Go).",
+  defer: "Diffère l’exécution jusqu’au retour (Go).",
+  select: "Multiplexage de canaux (Go).",
+  typedef: "Alias de type (C/C++).",
+  sizeof: "Taille en octets d’un type/objet.",
+  switch: "Sélection multi-branches.",
+  case: "Branche d’un switch.",
+  break: "Sort d’une boucle/switch.",
+  continue: "Passe à l’itération suivante.",
+  inline: "Suggestion d’inlining.",
+  mov: "Copie registre/mémoire (ASM).",
+  add: "Addition (ASM).",
+  jmp: "Saut inconditionnel (ASM).",
+  push: "Empile une valeur (ASM).",
+  pop: "Dépile une valeur (ASM).",
+  call: "Appel de sous-routine (ASM).",
+  ret: "Retour de sous-routine (ASM).",
+  module: "Déclare un module (espace de noms).",
+  use: "Importe un symbole/module.",
+  pub: "Rend public.",
+  fn: "Déclare une fonction.",
+  struct: "Type agrégé.",
+  enum: "Énumération.",
+  trait: "Interface de comportements.",
+  impl: "Implémentation.",
+  let: "Variable locale.",
+  const: "Constante compile-time.",
+  match: "Branchements par motifs.",
+  if: "Conditionnelle.",
+  else: "Alternative.",
+  while: "Boucle conditionnelle.",
+  for: "Boucle sur itérable.",
+  loop: "Boucle infinie.",
+  return: "Retour de fonction."
+};
 
 connection.onHover((params) => {
   const doc = documents.get(params.textDocument.uri);
   if (!doc) return null;
-  return { contents: { kind: "markdown", value: `Hover info at ${params.position.line}:${params.position.character}` } };
+  const word = getWordAt(doc, params.position);
+  if (!word) return null;
+  const docstr = HOVER_DOC[word];
+  if (!docstr) return null;
+  return { contents: { kind: "markdown", value: `**${word}** — ${docstr}` } };
 });
 
 connection.onDefinition((params) => {
   const doc = documents.get(params.textDocument.uri);
-  if (!doc) return [];
-  return goToDefinition(doc, params.position);
-});
-
-connection.onReferences((params: ReferenceParams) => {
-  const doc = documents.get(params.textDocument.uri);
-  if (!doc) return [];
-  return findReferences(doc, params.position);
+  if (!doc) return null;
+  const word = getWordAt(doc, params.position);
+  if (!word) return null;
+
+  const reDefs = [
+    new RegExp(`\\bfn\\s+${escapeRx(word)}\\b`),
+    new RegExp(`\\bstruct\\s+${escapeRx(word)}\\b`),
+    new RegExp(`\\benum\\s+${escapeRx(word)}\\b`),
+    new RegExp(`\\btrait\\s+${escapeRx(word)}\\b`),
+    new RegExp(`\\bmodule\\s+${escapeRx(word)}\\b`)
+  ];
+
+  const text = doc.getText();
+  for (const rx of reDefs) {
+    const m = rx.exec(text);
+    if (m && m.index !== undefined) {
+      const pos = doc.positionAt(m.index);
+      return Location.create(doc.uri, Range.create(pos, pos));
+    }
+  }
+  return null;
 });
 
 connection.onDocumentSymbol((params) => {
@@ -233,37 +291,100 @@
   return extractSymbols(doc);
 });
 
-connection.onWorkspaceSymbol((params: WorkspaceSymbolParams) => {
-  // Ici : recherche globale via indexer.ts
-  return [];
-});
-
-connection.onRenameRequest((params: RenameParams) => {
-  const doc = documents.get(params.textDocument.uri);
-  if (!doc) return null;
-  const edits: TextEdit[] = []; // TODO: générer via indexeur
-  return { changes: { [doc.uri]: edits } };
-});
+function extractSymbols(doc: TextDocument): DocumentSymbol[] {
+  const lines = doc.getText().split(/\r?\n/);
+  const symbols: DocumentSymbol[] = [];
+  const patterns: Array<[RegExp, SymbolKind, (m: RegExpMatchArray) => string]> = [
+    [/^\s*module\s+([A-Za-z_]\w*)/g, SymbolKind.Namespace,  (m) => m[1]],
+    [/^\s*fn\s+([A-Za-z_]\w*)/g,     SymbolKind.Function,   (m) => m[1]],
+    [/^\s*struct\s+([A-Za-z_]\w*)/g, SymbolKind.Struct,     (m) => m[1]],
+    [/^\s*enum\s+([A-Za-z_]\w*)/g,   SymbolKind.Enum,       (m) => m[1]],
+    [/^\s*trait\s+([A-Za-z_]\w*)/g,  SymbolKind.Interface,  (m) => m[1]],
+    [/^\s*let\s+([A-Za-z_]\w*)/g,    SymbolKind.Variable,   (m) => m[1]],
+    [/^\s*const\s+([A-Za-z_]\w*)/g,  SymbolKind.Constant,   (m) => m[1]],
+  ];
+  for (let i = 0; i < lines.length; i++) {
+    const line = lines[i];
+    for (const [rx, kind, nameSel] of patterns) {
+      for (const m of matchAllRx(rx, line)) {
+        const name = nameSel(m);
+        const start = Position.create(i, m.index ?? 0);
+        const end = Position.create(i, (m.index ?? 0) + m[0].length);
+        symbols.push({
+          name, kind,
+          range: Range.create(start, end),
+          selectionRange: Range.create(start, end),
+          children: [],
+        });
+      }
+    }
+  }
+  return symbols;
+}
+
+/* -------------------------------------------------------------------------- */
+/* Semantic Tokens                                                            */
+/* -------------------------------------------------------------------------- */
+
+const TOKEN_TYPES = [
+  "namespace","type","function","variable","parameter",
+  "property","keyword","number","string","comment"
+] as const;
+const TOKEN_MODS: string[] = [];
+const SEMANTIC_LEGEND: SemanticTokensLegend = {
+  tokenTypes: Array.from(TOKEN_TYPES),
+  tokenModifiers: TOKEN_MODS
+};
+
+const TOKEN_MAP = {
+  namespace: TOKEN_TYPES.indexOf("namespace"),
+  type:      TOKEN_TYPES.indexOf("type"),
+  function:  TOKEN_TYPES.indexOf("function"),
+  variable:  TOKEN_TYPES.indexOf("variable"),
+  parameter: TOKEN_TYPES.indexOf("parameter"),
+  property:  TOKEN_TYPES.indexOf("property"),
+  keyword:   TOKEN_TYPES.indexOf("keyword"),
+  number:    TOKEN_TYPES.indexOf("number"),
+  string:    TOKEN_TYPES.indexOf("string"),
+  comment:   TOKEN_TYPES.indexOf("comment"),
+} as const;
+function token(k: keyof typeof TOKEN_MAP): number { return TOKEN_MAP[k]; }
 
 connection.languages.semanticTokens.on((params: SemanticTokensParams) => {
   const doc = documents.get(params.textDocument.uri);
   if (!doc) return { data: [] };
-  return buildSemanticTokens(doc);
-});
-
-connection.onDocumentFormatting((params) => {
-  const doc = documents.get(params.textDocument.uri);
-  if (!doc) return [];
-  return formatDocument(doc);
-});
-
-<<<<<<< HEAD
-connection.onDocumentRangeFormatting((params) => {
-  const doc = documents.get(params.textDocument.uri);
-  if (!doc) return [];
-  return formatRange(doc, params.range);
-});
-=======
+
+  const builder = new SemanticTokensBuilder();
+  const lines = doc.getText().split(/\r?\n/);
+  const NO_MOD = 0;
+
+  for (let lineIdx = 0; lineIdx < lines.length; lineIdx++) {
+    const line = lines[lineIdx];
+
+    // Commentaires
+    const cmt = line.indexOf("//");
+    if (cmt >= 0) {
+      builder.push(lineIdx, cmt, line.length - cmt, token("comment"), NO_MOD);
+      continue;
+    }
+
+    // Strings
+    for (const m of matchAllRx(/"([^"\\]|\\.)*"/g, line)) {
+      builder.push(lineIdx, m.index, m[0].length, token("string"), NO_MOD);
+    }
+
+    // Nombres
+    for (const m of matchAllRx(/\b\d(_?\d)*(\.\d(_?\d)*)?\b/g, line)) {
+      builder.push(lineIdx, m.index, m[0].length, token("number"), NO_MOD);
+    }
+
+    // Mots-clés
+    for (const kw of KEYWORDS) {
+      for (const m of matchAllRx(new RegExp(`\\b${escapeRx(kw)}\\b`, "g"), line)) {
+        builder.push(lineIdx, m.index, m[0].length, token("keyword"), NO_MOD);
+      }
+    }
+
     // Déclarations (colorer le nom uniquement)
     const decls: Array<[RegExp, keyof typeof TOKEN_MAP, 1 | 2]> = [
       [/^\s*module\s+([A-Za-z_]\w*)/g,      "namespace", 1],
@@ -282,22 +403,14 @@
       }
     }
   }
->>>>>>> 801fee65
-
-connection.onExecuteCommand((params: ExecuteCommandParams) => {
-  connection.console.log(`Commande exécutée: ${params.command}`);
-});
-
-/* -------------------------------------------------------------------------- */
-/* Documents                                                                  */
-/* -------------------------------------------------------------------------- */
-
-<<<<<<< HEAD
-connection.onDidOpenTextDocument((params) => {
-  const doc = TextDocument.create(params.textDocument.uri, params.textDocument.languageId, params.textDocument.version, params.textDocument.text);
-  documents.set(doc.uri, doc);
-  scheduleValidate(doc);
-=======
+
+  return builder.build();
+});
+
+/* -------------------------------------------------------------------------- */
+/* Initialisation / événements                                                 */
+/* -------------------------------------------------------------------------- */
+
 connection.onInitialize((params: InitializeParams): InitializeResult => {
   const caps = params.capabilities;
   hasConfigurationCapability = !!(caps.workspace && caps.workspace.configuration);
@@ -318,25 +431,21 @@
     init.capabilities.workspace = { workspaceFolders: { supported: true, changeNotifications: true } };
   }
   return init;
->>>>>>> 801fee65
-});
-
-connection.onDidChangeTextDocument((params) => {
-  const doc = documents.get(params.textDocument.uri);
-  if (!doc) return;
-  const newDoc = TextDocument.update(doc, params.contentChanges, params.textDocument.version);
-  documents.set(newDoc.uri, newDoc);
-  scheduleValidate(newDoc);
-});
-
-<<<<<<< HEAD
-connection.onDidCloseTextDocument((params) => {
-  documents.delete(params.textDocument.uri);
-  connection.sendDiagnostics({ uri: params.textDocument.uri, diagnostics: [] });
-});
-
-connection.listen();
-=======
+});
+
+connection.onInitialized(() => {
+  if (hasConfigurationCapability) {
+    connection.client.register(DidChangeConfigurationNotification.type, undefined);
+  }
+  if (hasWorkspaceFolderCapability) {
+    connection.workspace.onDidChangeWorkspaceFolders((e) => {
+      workspaceFolders = e.added.length
+        ? e.added
+        : (workspaceFolders?.filter((wf) => !e.removed.find((r) => r.uri === wf.uri)) ?? null);
+    });
+  }
+});
+
 connection.onDidChangeConfiguration(() => {
   documentSettings.clear();
   // Revalider tous les documents ouverts après changement de conf
@@ -385,23 +494,11 @@
     yield arr;
   }
 }
->>>>>>> 801fee65
-
-/* -------------------------------------------------------------------------- */
-/* Semantic Tokens legend                                                     */
-/* -------------------------------------------------------------------------- */
-
-<<<<<<< HEAD
-const semanticLegend: SemanticTokensLegend = {
-  tokenTypes: [
-    "namespace", "class", "enum", "interface",
-    "struct", "type", "function", "method",
-    "variable", "parameter", "property",
-    "keyword", "string", "number", "comment"
-  ],
-  tokenModifiers: ["declaration", "static", "abstract", "deprecated", "async", "readonly"]
-};
-=======
+
+/* -------------------------------------------------------------------------- */
+/* Fils d’événements LSP                                                      */
+/* -------------------------------------------------------------------------- */
+
 documents.onDidOpen((e) => scheduleValidate(e.document, 10));
 documents.onDidChangeContent((e) => scheduleValidate(e.document, 120));
 documents.onDidClose((e) => {
@@ -414,5 +511,4 @@
 });
 
 documents.listen(connection);
-connection.listen();
->>>>>>> 801fee65
+connection.listen();